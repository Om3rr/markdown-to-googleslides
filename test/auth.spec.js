--- conflicted
+++ resolved
@@ -38,11 +38,7 @@
         });
 }
 
-<<<<<<< HEAD
 function stubTokenRequestError()    {
-=======
-function stubTokenRequestError() {
->>>>>>> 43bd7d31
     nock('https://oauth2.googleapis.com')
         .post('/token')
         .reply(400, {
